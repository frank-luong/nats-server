--- conflicted
+++ resolved
@@ -1436,70 +1436,6 @@
 	}
 }
 
-<<<<<<< HEAD
-func getJSONData(url string) ([]byte, error) {
-	resp, err := http.Get(url)
-	if err != nil {
-		return nil, fmt.Errorf("Expected no error from %s: Got %v\n", url, err)
-	}
-	if resp.StatusCode != 200 {
-		return nil, fmt.Errorf("Expected a 200 response from %s, got %d\n", url, resp.StatusCode)
-	}
-	defer resp.Body.Close()
-	body, err := ioutil.ReadAll(resp.Body)
-	if err != nil {
-		return nil, fmt.Errorf("Got an error reading the %s body: %v\n", url, err)
-	}
-	return body, nil
-}
-
-func TestServerIDs(t *testing.T) {
-	s := runMonitorServer()
-	defer s.Shutdown()
-
-	v := Varz{}
-	c := Connz{}
-	r := Routez{}
-
-	murl := fmt.Sprintf("http://localhost:%d/", s.MonitorAddr().Port)
-
-	data, err := getJSONData(murl + "varz")
-	if err != nil {
-		t.Fatalf("%v", err)
-	}
-	if err := json.Unmarshal(data, &v); err != nil {
-		t.Fatalf("Got an error unmarshalling the varz body: %v\n", err)
-	}
-
-	data, err = getJSONData(murl + "connz")
-	if err != nil {
-		t.Fatalf("%v", err)
-	}
-	if err := json.Unmarshal(data, &c); err != nil {
-		t.Fatalf("Got an error unmarshalling the connz body: %v\n", err)
-	}
-
-	data, err = getJSONData(murl + "routez")
-	if err != nil {
-		t.Fatalf("%v", err)
-	}
-	if err := json.Unmarshal(data, &r); err != nil {
-		t.Fatalf("Got an error unmarshalling the connz routez: %v\n", err)
-	}
-
-	if v.ID == "" {
-		t.Fatal("Varz ID is empty")
-	}
-	if c.ID == "" {
-		t.Fatal("Connz ID is empty")
-	}
-	if r.ID == "" {
-		t.Fatal("Routez ID is empty")
-	}
-
-	if v.ID != c.ID || v.ID != r.ID {
-		t.Fatalf("Varz ID [%s] is not equal to Connz ID [%s] or Routez ID [%s]", v.ID, c.ID, r.ID)
-=======
 func TestConnzTLSInHandshake(t *testing.T) {
 	resetPreviousHTTPConnections()
 
@@ -1551,6 +1487,70 @@
 	// TLS fields should be not set
 	if conn.TLSVersion != "" || conn.TLSCipher != "" {
 		t.Fatalf("Expected TLS fields to not be set, got version:%v cipher:%v", conn.TLSVersion, conn.TLSCipher)
->>>>>>> b56ca22d
+	}
+}
+
+func getJSONData(url string) ([]byte, error) {
+	resp, err := http.Get(url)
+	if err != nil {
+		return nil, fmt.Errorf("expected no error from %s: got %v", url, err)
+	}
+	if resp.StatusCode != 200 {
+		return nil, fmt.Errorf("expected a 200 response from %s, got %d", url, resp.StatusCode)
+	}
+	defer resp.Body.Close()
+	body, err := ioutil.ReadAll(resp.Body)
+	if err != nil {
+		return nil, fmt.Errorf("got an error reading the %s body: %v", url, err)
+	}
+	return body, nil
+}
+
+func TestServerIDs(t *testing.T) {
+	s := runMonitorServer()
+	defer s.Shutdown()
+
+	v := Varz{}
+	c := Connz{}
+	r := Routez{}
+
+	murl := fmt.Sprintf("http://localhost:%d/", s.MonitorAddr().Port)
+
+	data, err := getJSONData(murl + "varz")
+	if err != nil {
+		t.Fatalf("%v", err)
+	}
+	if err := json.Unmarshal(data, &v); err != nil {
+		t.Fatalf("Got an error unmarshalling the varz body: %v\n", err)
+	}
+
+	data, err = getJSONData(murl + "connz")
+	if err != nil {
+		t.Fatalf("%v", err)
+	}
+	if err := json.Unmarshal(data, &c); err != nil {
+		t.Fatalf("Got an error unmarshalling the connz body: %v\n", err)
+	}
+
+	data, err = getJSONData(murl + "routez")
+	if err != nil {
+		t.Fatalf("%v", err)
+	}
+	if err := json.Unmarshal(data, &r); err != nil {
+		t.Fatalf("Got an error unmarshalling the connz routez: %v\n", err)
+	}
+
+	if v.ID == "" {
+		t.Fatal("Varz ID is empty")
+	}
+	if c.ID == "" {
+		t.Fatal("Connz ID is empty")
+	}
+	if r.ID == "" {
+		t.Fatal("Routez ID is empty")
+	}
+
+	if v.ID != c.ID || v.ID != r.ID {
+		t.Fatalf("Varz ID [%s] is not equal to Connz ID [%s] or Routez ID [%s]", v.ID, c.ID, r.ID)
 	}
 }